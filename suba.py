#!/usr/bin/env python3.1
"""
	Fast template engine, does very simple parsing (no regex, one split) and then generates the AST tree directly.
	The AST tree is compiled to bytecode and cached (so only the first run of a template must compile).
	The bytecode cache is in-memory only.
"""
import re, io, os, ast, builtins, copy, time, types
from ast import *

__all__ = ['template', 'synth']

# to get complete compliance with all of python's type specifiers, we use a small regex
# q and m, are added by suba
type_re = re.compile("[0-9.#0+-]*[diouxXeEfFgGcrsqm]")

class FormatError(Exception): pass # fatal, caused by parsing failure, raises to caller
class ResourceModified(Exception): pass # non-fatal, causes refresh from disk

CLOSE_MARK = '/'
OPEN_MARK = '%'
OPEN_PAREN = '('
CLOSE_PAREN = ')'

# by default a CLOSE_MARK will close 1 body, but in the case of elif, it might need to close more
ASCEND_COUNT = 1

class NoMotion: pass
class Ascend: pass
class Descend: pass
class ElseDescend: pass

def template(text=None, filename=None, stripWhitespace=False, encoding="utf8", root=".", skipCache=False, **kw):
	"""
		Fast template engine, does very simple parsing and then generates the AST tree directly.
		The AST tree is compiled to bytecode and cached (so only the first run of a template must compile).
		The code cache is in-memory only.

		The most basic syntax is similar to the % string substitution operator, but without the trailing type indicator.
		The template itself returns a generator, so you must read it out with something that will iterate it.
		Typically, one would just join() it all, but you could also flush each block directly if you wanted.

		>>> ''.join(template(text="<p>%(name)s</p>", name="John"))
		'<p>John</p>'

		The more advanced syntax is just embedded python, with one rule for handling indents:
		 - Lines that end in ':' increase the indent of all following statements until a %/ is reached.

		>>> ''.join(template(text=\"""
		...	<ul>
		...	%(for item in items:)
		...		<li>%(item)s</li>
		...	%/
		...	</ul>""\", items=["John", "Paul", "Ringo"], stripWhitespace=True))
		...
		'<ul><li>John</li><li>Paul</li><li>Ringo</li></ul>'

<<<<<<< HEAD
=======
		Tests for if, else, elif.

		>>> t = \"""
		...	%(if foo:)
		... foo is true
		... %(elif bar:)
		... bar is true
		... %(else:)
		... nothing is true
		... %/\"""
		>>> ''.join(template(text=t, foo=False, bar=False, stripWhitespace=True))
		'nothing is true'
		>>> ''.join(template(text=t, foo=True, bar=False, stripWhitespace=True))
		'foo is true'
		>>> ''.join(template(text=t, foo=False, bar=True, stripWhitespace=True))
		'bar is true'

		You can use generators.

		>>> ''.join(template(text="...%((str(x) for x in range(1,10)))..."))
		'...123456789...'

>>>>>>> 2ea3f078
		You can import modules and use them in the template.

		>>> import datetime
		>>> ''.join(template(text="now is:%(import datetime) %(datetime.datetime.strptime('12/10/2001','%d/%m/%Y').strftime('%d/%m/%y'))s"))
		'now is: 12/10/01'

		You can use any conversion specifier that the Mod (%) operator supports.

		>>> pi = 3.1415926
		>>> ''.join(template(text="pi is about %(pi)d, %(pi).2f, %(pi).4f", pi=pi))
		'pi is about 3, 3.14, 3.1416'

		Includes are supported.  The included file is compiled and inlined wherever it is included.

		>>> try: os.makedirs("_test/")
		... except: pass
		>>> f = open("_test/included.suba", "w")
		>>> f.write(\"""%(def upper(x):
		...		return x.upper())""\")
		45
		>>> f.write("This is a special message for %(upper(name))s.")
		46
		>>> f.close()
		>>> ''.join(template(text="<p>%(include('_test/included.suba'))</p>", name="John"))
		'<p>This is a special message for JOHN.</p>'

		You can specify a root, a location to find templates, in three ways. (default is '.')

		1. As a keyword argument to template().

		>>> ''.join(template(text="<p>%(include('included.suba'))</p>", root="_test", name="Peter"))
		'<p>This is a special message for PETER.</p>'

		2. As a regular argument to include() within the template itself.

		>>> ''.join(template(text="<p>%(include('included.suba', '_test'))</p>", name="Paul"))
		'<p>This is a special message for PAUL.</p>'

		3. As a keyword argument to include() within the template.

		>>> ''.join(template(text="<p>%(include('included.suba', root='_test'))</p>", name="Mary"))
		'<p>This is a special message for MARY.</p>'

		If the file changes, the cache automatically updates on the next call.

		>>> time.sleep(1) # make sure the mtime actually changes
		>>> os.remove("_test/included.suba")
		>>> f = open("_test/included.suba", "w")
		>>> f.write("Thank you %(name)s, for the message!")
		36
		>>> f.close()
		>>> ''.join(template(text="<p>%(include('included.suba', root='_test'))</p>", name="Mary"))
		'<p>Thank you Mary, for the message!</p>'

		>>> os.remove("_test/included.suba")

		You can define functions locally in the template.

		>>> ''.join(template(text=\"""%(def hex(s): return int(s, 16))%(hex('111'))d""\"))
		'273'

		>>> ''.join(template(text=\"""
		... %(def hex(s):
		...		return int(s, 16))
		... Your hex values are: %(for k,v in args.items():)
		...	 %(k)=%(hex(v))d,
		...	%/
		... \""", a="111", b="333", stripWhitespace=True))
		'Your hex values are: a=273,b=819,'

		You can use functions as template macros, not just to compute return values.

		>>> ''.join(template(text=\"""
		... %(def li(data, cls=None):)
		...		<li%(if cls:) class="%(cls)"%/>%(data)</li>
		... %/
		... %(li('one'))
		... %(li('two', cls='foo'))\""", stripWhitespace=True))
		'<li>one</li><li class="foo">two</li>'

		If you mess up the indentation of your python code in your template, it will alert you with a proper line number.

		>>> f = open("_test/errors.suba", "w")
		>>> f.write(""\"Line 1
		... Line Two
		... %("Line 3")
		... %( if True:)
		...		^^ with a wrong indent
		... %/""\")
		78
		>>> f.close()
		>>> ''.join(template(filename="errors.suba", root="_test"))
		Traceback (most recent call last):
			...
			File "errors.suba", Line 4
				if True:
				 ^
		IndentationError: unexpected indent
		>>> try: os.remove("_test/errors.suba")
		... except: pass

		>>> ''.join(template(""\"
		...	line 2
		... %(x = 1/0)
		... line 4""\"))
		Traceback (most recent call last):
			...
			File "<inline_template>", line 3, in execute
		ZeroDivisionError: int division or modulo by zero
		
		TODO: more tests of this line number stuff, such as with includes, etc.
		TODO: improve the quality of these lineno tests, as doctest doesn't check the stacktrace
	"""
	path = root.split(os.path.sep)

	if text is None and filename is not None:
		# never allow absolute paths, or '..', in filenames
		full_name = os.path.sep.join(path + [f for f in filename.split(os.path.sep) if f != '..' and f != ''])
		h = full_name.__hash__()
		h += os.path.getmtime(full_name)
	elif filename is None and text is not None:
		h = text.__hash__()
	else:
		raise ArgumentError("template() requires either text= or filename= arguments.")

	## Compile Phase ##
	# note about performance: compiling time is one-time only, so on scale it matters very very little.
	# what matters is the execution of the generated code.
	# absolutely anything that can be done to manipulate the generated AST to save execution time should be done.
	if skipCache or _code_cache.get(h, None) is None:
		if filename is not None:
			text = open(os.path.sep.join(path + [filename]), "rb").read()
		if type(text) is bytes:
			text = str(text, encoding)
		if filename is None:
			filename = "<inline_template>"
		try:
			head = compile_ast(text, stripWhitespace=stripWhitespace, encoding=encoding, root=path)
		except IndentationError as e:
			e.filename = filename
			raise
		_code_cache[h] = compile(head, filename, 'exec')

	## Execution Phase ##
	# provide a few global helpers and then execute the cached byte code
	loc = {}
	glob = {'ResourceModified':ResourceModified}
	# this executes the Module(), which defines a function inside loc
	exec(_code_cache[h], glob, loc)
	# calling execute returns the generator, without having run any of the code inside yet
	gen = loc['execute'](**kw)
	# we pull the first item out, causing the preamble to run, yielding either True, or a ResourceModified exception
	for err in gen:
		if err is None:
			return flatten_gen(gen)
		if type(err) == ResourceModified:
			# print("Forcing reload.",str(err))
			del gen
			return template(text=text, filename=filename, stripWhitespace=stripWhitespace, encoding=encoding, root=root, skipCache=True, **kw)
		raise Exception("execute did not return a proper generator, first value was:",err)

def compile_ast(text, stripWhitespace=False, encoding=None, transform=True, root=None):
	"Builds a Module ast tree.	Containing a single function: execute, a generator function."
	global ASCEND_COUNT
	head = Module(body=[ 
		# build the first node of the new code tree
		# which will be a module with a single function: 'execute', a generator function
		FunctionDef(name='execute', args=arguments(args=[], vararg=None, varargannotation=None, kwonlyargs=[], 
				kwarg='args', kwargannotation=None, defaults=[], kw_defaults=[]), 
			body=[], decorator_list=[], returns=None, lineno=0),
		],lineno=0)
	cursor = [] # a stack
	cursor.append(head.body[0].body)
	# gets a series of ast,motion pairs from the gen_ast generator
	for expr, motion in gen_ast(gen_chunks(text)):
		# print("expr: %s motion: %s" % (expr, motion))
		if expr is not None: # add the ast node to the tree
			cursor[-1].append(expr)
			# print("compile_ast:",ast.dump(expr, include_attributes=True))
		# then adjust the cursor according to motion
		if motion is Ascend: # Ascend closes a block, such as an if, else, etc.
			if len(cursor) < 2:
				raise FormatError("Too many closings tags ('%%/'), cursor: %s" % (cursor, ))
			# as we ascend, make sure all the Expr's in the about-to-be-closed body are yielding
			for _ in range(ASCEND_COUNT):
				_yieldall(cursor[-1])
				cursor = cursor[:-1]
			ASCEND_COUNT = 1
		elif motion is Descend: # Descend opens a new block, and puts the cursor inside
			cursor.append(expr.body) # (if, def, with, try, except, etc. all work this way)
			del cursor[-1][0] # delete the temporary 'pass' statement
		elif motion is ElseDescend: # ElseDescend is used for else and elif
			# it just steps the cursor sideways, to the else block
			cursor[-1] = cursor[-2][-1].orelse

	if transform:
		head.body[0].body = [
			# include a single 'import os' at the top
			Import(names=[alias(name='os', asname=None, lineno=0, col_offset=0)], lineno=0, col_offset=0),
		] + head.body[0].body
		# patch up the generated tree, to reference the keyword arguments when necessary, etc
		t = Transformer(stripWhitespace, encoding, root)
		head = t.visit(head)
		# any includes that were inlined during the transform will add freshness checks to t.preamble
		# if the checks fail, they will yield an exception (not raise it)
		# template() above always reads the first item from the generator
		# if none of the checks yielded (so it's all safe to proceed with this cached template)
		# then we must yield None to release the generator to the caller see: the end of template()
		t.preamble.append(Expr(value=Yield(value=Name(id='None', ctx=Load()))))
		# now insert the preamble into the proper spot in the body (after the import, before the real stuff)
		head.body[0].body[1:1] = t.preamble
		del t
		# then fill in any missing lineno, col_offsets so that compile() wont complain
		ast.fix_missing_locations(head)

	# print("COMPILED: ", ast.dump(head))
	return head

def gen_chunks(text, start=0):
	"""A generator that does lexing for our parser. Yields <text>,<type> pairs.

		>>> list(gen_chunks("abc%(123)def%g"))
		[('abc', None), ('(123)', 'd'), ('ef', None), ('%', None), ('g', None)]

		>>> list(gen_chunks("abc%()def%g"))
		[('abc', None), ('()', 'd'), ('ef', None), ('%', None), ('g', None)]

		>>> list(gen_chunks("abc%()def%%g"))
		[('abc', None), ('()', 'd'), ('ef', None), ('%', None), ('', None), ('%', None), ('g', None)]

		>>> list(gen_chunks("abc%(print('%s'))sef%%g"))
		[('abc', None), ("(print('%s'))", 's'), ('ef', None), ('%', None), ('', None), ('%', None), ('g', None)]

		>>> list(gen_chunks("<ul>%(for item in items:)<li>%(item)s</li>%/</ul>"))
		[('<ul>', None), ('(for item in items:)', None), ('<li>', None), ('(item)', 's'), ('</li>', None), ('/', None), ('</ul>', None)]

		Test for a parse error condition

		>>> list(gen_chunks("<ul>%(for item in items:)<li>%(item)s</li>%//</ul>"))
		[('<ul>', None), ('(for item in items:)', None), ('<li>', None), ('(item)', 's'), ('</li>', None), ('/', None), ('/</ul>', None)]

		>>> list(gen_chunks("/<ul>%(for item in items:)<li>%(item)s</li>%//</ul>"))
		[('/<ul>', None), ('(for item in items:)', None), ('<li>', None), ('(item)', 's'), ('</li>', None), ('/', None), ('/</ul>', None)]

		>>> list(gen_chunks("(<ul>%(for item in items:)<li>%(item)s</li>%//</ul>"))
		[('(<ul>', None), ('(for item in items:)', None), ('<li>', None), ('(item)', 's'), ('</li>', None), ('/', None), ('/</ul>', None)]

	"""

	while -1 < start < len(text):
		i = text.find(OPEN_MARK,start)
		# print("i = %d, text[...] = %s" % (i, text[i-3:i+4]))
		if i == -1:
			yield text[start:], None
			break
		yield text[start:i], None
		if text[i+1] == OPEN_PAREN:
			m = match_forward(text, CLOSE_PAREN, OPEN_PAREN, start=i+2)
			if m == -1:
				raise FormatError("Unmatched %s%s starting at '%s'" % (OPEN_MARK, OPEN_PAREN, text[i:i+40]))
			text_part = text[m+1:]
			type_part = None
			ma = type_re.match(text_part)
			start = m + 1
			if ma is not None:
				type_part = ma.group(0)
				start += len(type_part)
			yield text[i+1:m+1], type_part
		elif text[i+1] == CLOSE_MARK:
			yield CLOSE_MARK, None
			start = i + 2
		else:
			yield OPEN_MARK, None
			start = i + 1

def linecount(t):
	return max(t.count('\r'),t.count('\n'))

def gen_ast(chunks):
	""" Given an iterable of text chunks, yields a series of [<ast>,<motion>] pairs.

		>>> [ (ast.dump(x),y.__name__) for x,y in gen_ast(gen_chunks("abc%(123)def%g")) ]
		[("Expr(value=Yield(value=Str(s='abc')))", 'NoMotion'), ("Expr(value=Yield(value=BinOp(left=Str(s='%d'), op=Mod(), right=Num(n=123))))", 'NoMotion'), ("Expr(value=Yield(value=Str(s='ef%g')))", 'NoMotion')]

		>>> list(gen_chunks("/*comment*/%(for i in range(1):) foo%//*comment2*/"))
		[('/*comment*/', None), ('(for i in range(1):)', None), (' foo', None), ('/', None), ('/*comment2*/', None)]
	

		>>> [ (ast.dump(x),y.__name__) for x,y in gen_ast(gen_chunks("/*comment*/%('foo')")) ]
		[("Expr(value=Yield(value=Str(s='/*comment*/')))", 'NoMotion'), ("Expr(value=Str(s='foo'))", 'NoMotion')]

	"""
	global ASCEND_COUNT
	stack = []
	lineno = 1
	# a closure to assign the lineno to all nodes
	def locate(n):
		if n is not None:
			for node in ast.walk(n):
				node.lineno = lineno
				node.col_offset = 0
		return n

	for chunk, type_part in chunks:

		# ignore empty chunks
		if len(chunk) == 0:
			continue

		# if it's a plain piece of text
		if chunk[0] not in (CLOSE_MARK, OPEN_PAREN):
			stack.append(chunk) # stack it up for later
			continue # get the next chunk
		# otherwise, it is something we will need to eval

		# yield all text on the stack before proceeding
		if len(stack) > 0:
			text = ''.join(stack)
			if len(text) > 0:
				yield locate(Expr(value=Yield(value=Str(s=text)))), NoMotion
				lineno += linecount(text) # count it
			stack = []

		# if it's a close marker
		if chunk == CLOSE_MARK:
			# yield the Ascend motion for the cursor
			yield None, Ascend
			# and if there is any text after the close
			if len(chunk) > 1:
				stack.append(chunk[1:]) # stack it for later

		elif chunk[0] == OPEN_PAREN:
			# set up the default node, motion we will yield based on what we find inside this OPEN_PAREN
			node = None
			motion = NoMotion
			# eval the middle (without the parens)
			eval_part = chunk[1:-1]
			# if the statement to eval is like an if, while, or for, then we need to do some tricks
			if eval_part.endswith(":"):
				eval_part += " pass" # add a temp. node, so we can parse the incomplete statement
				motion = Descend

			if eval_part.startswith("else:"):
				motion = ElseDescend
			else:
				if eval_part.startswith("elif "):
					yield None, ElseDescend # yield an immediate else descend
					eval_part = eval_part[2:] # chop off the 'el' so we parse as a regular 'if' statement
					motion = Descend # then the 'if' statement from this line will descend regularly
					ASCEND_COUNT += 1
				try: # parse the eval_part
					body = ast.parse(eval_part).body
					if len(body) > 0: # a block with no expressions (e.g., it was all comments) will have no nodes and can be skipped
						node = body[0]
						node = locate(node)
				except IndentationError as e: # fix up indentation errors to make sure they indicate the right spot in the actual template file
					e.lineno += lineno - linecount(eval_part)
					e.offset += 1 # should be 1 + (space between left margin and opening %), but i dont know how to count this atm
					raise
				except Exception as e:
					e.lineno += lineno - linecount(eval_part)
					e.offset += 1
					raise Exception("Error while parsing sub-expression: %s, %s" % (eval_part, str(e)), e)

				# if this eval_part had a type_part attached (a conversion specifier as recognized by the % operator)
				# then wrap the node in a call to the % operator with this type specifier
				if type_part is not None:
					# you can't give a type on a node with no value
					if not hasattr(node, 'value'):
						# so just put the type_part on the stack as regular text to be yielded
						stack.append(type_part)
					else:
						# q and m are special modifiers used only in suba
						fq = type_part.find('q')
						fm = type_part.find('m')
						if fq > -1:
							new = _quote(node.value)
							node = ast.copy_location(new, node.value)
						if fm > -1:
							new = _multiline(node.value)
							node = ast.copy_location(new, node.value)
						# for the default types, just pass the type_part on to the Mod operator
						if fq == -1 and fm == -1:
							new = Expr(value=Yield(value=BinOp(left=Str(s='%'+type_part), op=Mod(), right=node.value)))
							node = ast.copy_location(new, node.value)

			# yield the parsed node
			# print("gen_ast:", ast.dump(node, include_attributes=True))
			yield node, motion
		else:
			stack.append(chunk)

	if len(stack) > 0:
		# yield the remaining text
		yield locate(Expr(value=Yield(value=Str(s=''.join(stack))))), NoMotion

def gen_bytes(gen, encoding):
	for item in gen:
		yield bytes(str(item), encoding)

def match_forward(text, find, against, start=0, stop=-1):
	"""This will find the index of the closing parantheses.
	'find' is the closing character, 'against' is the opening char."""
	count = 1
	if stop == -1:
		stop = len(text)
	for i in range(start,stop):
		if text[i] == against:
			count += 1
		elif text[i] == find:
			count -= 1
		if count == 0:
			return i
	return -1

class Transformer(ast.NodeTransformer):
	def __init__(self, stripWhitespace=False, encoding=None, root=None):
		ast.NodeTransformer.__init__(self)
		# seenStore is a map of variables that are created within the template (not passed in)
		self.seenStore = {
			'args': True, # 'args' is a special identifier that refers to the keyword argument dict
			'ResourceModified': True, # also a special case, because we forcibly add a reference
			'None': True, 'True': True, 'False': True, # constants that are defined but arent in builtins
		}
		# seenFuncs is a map of the functions that are defined in the template ("def foo(): ...")
		self.seenFuncs = {}
		self.encoding = encoding
		self.stripWhitespace = stripWhitespace
		self.root = root if root is not None else []
		self.preamble = []

	def visit_Expr(self, node):
		""" When capturing a call to include, we must grab it here, so we can replace the whole Expr(Call('include')).
		"""
		if type(node.value) is Call:
			call = node.value
			if type(call.func) is Name and call.func.id == 'include': 
				if len(call.args) < 1:
					raise FormatError("include requires at least a filename as an argument.")
				root = None
				# if the original call to include had an additional argument
				# use that argument as the root
				# print('call',ast.dump(call))
				if len(call.args) > 1:
					root = call.args[1].s
				# or if there was a root= kwarg provided, use that
				elif len(call.keywords) > 0:
					for k in call.keywords:
						if k.arg == "root":
							root = k.value.s
				if root is None:
					# if we didn't get one from the call to include
					# look for one that was given as an argument to the template() call
					root = self.root
				if type(root) is str:
					root = root.split(os.path.sep)
				# the first argument to include() is the filename
				template_name = call.args[0].s
				# get the ast tree that comes from this included file
				check, fundef = include_ast(template_name, root)
				# each include produces the code to execute, plus some code to check for freshness
				# this code absolutely must run first, because we can't restart the generator once it has already yielded
				self.preamble.append(check)
				if fundef is None:
					raise FormatError("include_ast returned None")
				# return a copy of the the cached ast tree, because it will be further modified to fit with the including template
				fundef = copy.deepcopy(fundef)
				_yieldall(fundef.body)
				for expr in fundef.body:
					self.visit(expr)
				return fundef.body
		elif type(node.value) is Yield:
			y = node.value
			if type(y.value) == Str:
				if self.stripWhitespace:
					s = strip_whitespace(y.value.s)
					if len(s) == 0:
						return None # dont even compile in the Expr(Yield) if it was only yielding white space
					else:
						y.value.s = s
			elif type(y.value) == Call:
				call = y.value
				if type(call.func) is Name:
					if self.seenFuncs.get(call.func.id, False) is not False: # was defined locally
						# replace the Call with one to ''.join(Call)
						y.value = _call(Attribute(value=Str(s=''), attr='join', ctx=Load()), [y.value])
						ast.copy_location(y.value, node)
		self.generic_visit(node)
		return node

	def visit_FunctionDef(self, node):
		self.seenFuncs[node.name] = True
		for arg in node.args.args:
			self.seenStore[arg.arg] = True
		# iterate over each Expr in the body, and make sure it is yielding
		_yieldall(node.body)
		self.generic_visit(node)
		return node

	def visit_Import(self, node):
		for name in node.names:
			if name.asname is not None:
				self.seenStore[name.asname] = True
			else:
				self.seenStore[name.name] = True
		self.generic_visit(node)
		return node

	def visit_Name(self, node):
		if type(node.ctx) == Store:
				self.seenStore[node.id] = True
				return node
		# 'include' is handled specially elsewhere
		if node.id == 'include':
			return node
		# else if we are reading a named variable, and it hasn't been set before
		if type(node.ctx) == ast.Load and self.seenStore.get(node.id, False) is False:
			# check if it is a builtin, or is a function defined in the template
			if builtins.__dict__.get(node.id,None) is None and self.seenFuncs.get(node.id,None) is None:
				# if not, replace it with a reference to args[...]
				new = Subscript(value=Name(id='args', ctx=Load()),
					slice=Index(value=Str(s=node.id)), ctx=node.ctx, lineno=node.lineno)
				return ast.copy_location(new, node)
			return node
		else: # is Load, but a local variable
			return node

	def visit_GeneratorExp(self, node):
		# generator expressions define the variables "out-of-order"
		# if you say: (x for x in iter), the creation of x appears
		# "after" the access of x, in text order, so we have to tweak
		# the generic visit, to visit the creations first, so we dont
		# try to replace x with args[x]
		for g in node.generators:
			self.generic_visit(g)
		self.generic_visit(node.elt)
		return node


def flatten_gen(gen):
	for i in gen:
		if type(i) is types.GeneratorType:
			for j in i:
				yield j
		else:
			yield i

def strip_whitespace(s):
	out = io.StringIO()
	remove = False
	for c in s:
		if c == "\n":
			remove = True
		if remove and c not in ("\n", "\t", " "):
			remove = False
		if not remove:
			out.write(c)
	return out.getvalue()

_code_cache = {}
def include_ast(filename, root=None):
	if root is None:
		root = []
	full_name = os.path.sep.join(root + [f for f in filename.split(os.path.sep) if f != '..' and f != ''])
	h = full_name.__hash__()
	m = os.path.getmtime(full_name)
	h += m
	if _code_cache.get(h,None) is None:
		with open(full_name) as f:
			module = compile_ast(f.read(), transform=False)
			fundef = module.body[0] # the only element of the Module's body, is the function defintion
			_code_cache[h] = fundef
	return _checkMtimeAndYield(full_name, m), _code_cache[h]

# these are quick utils for building chunks of ast
def _call(func,args):
	""" func(args) """
	return Call(func=func, args=args, keywords=[], starargs=None,kwargs=None)
def _replace(node):
	""" node.replace """
	return Attribute(value=node, attr='replace', ctx=Load())
def _quote(node):
	""" node.replace('\"',"\\\"") """
	return Expr(value=_call(_replace(node), [Str(s="\""),Str(s="\\\"")]))
def _multiline(node):
	""" node.replace('\n','\\n') """
	return Expr(value=_call(_replace(node), [Str(s='\n'),Str(s="\\\n")]))
def _compareMtime(full_name, mtime):
	""" os.path.getmtime(full_name) > mtime """
	return Compare(left=Call(func=Attribute(value=Attribute(value=Name(id='os', ctx=Load(), lineno=0), attr='path', ctx=Load()), 
		attr='getmtime', ctx=Load()), args=[Str(s=full_name)], keywords=[], starargs=None, kwargs=None), 
		ops=[Gt()], 
		comparators=[Num(n=mtime)])
def _checkMtimeAndYield(full_name, mtime):
	""" if os.path.getmtime(full_name) > mtime:
		yield ResourceModified(full_name)
	""" # static checks like this are compiled into the top of include trees
	return If(test=_compareMtime(full_name, mtime), body=[
		Expr(value=Yield(value=Call(func=Name(id='ResourceModified', ctx=Load(), lineno=0), 
			args=[Str(s=full_name)], keywords=[], starargs=None, kwargs=None)))
	], orelse=[])
def _yieldall(body):
	for i in range(len(body)):
		expr = body[i]
		if type(expr) is Expr:
			if type(expr.value) != Yield and not (type(expr.value) is Call and type(expr.value.func) is Name and expr.value.func.id is 'include'):
				new = Yield(value=expr.value)
				body[i].value = ast.copy_location(new, expr.value)

# the absolute bare minimum idea of a DOM node
# a structure used for building a tree and dumping a string
class Node:
	def __init__(self, tagName):
		self.tagName = tagName
		self.parentNode = None
		self.id = None
		self.className = None
		self.attrs = {}
		self.childNodes = []
	def setAttribute(self, k, v):
		self.attrs[k] = v
	def appendChild(self, n):
		self.childNodes.append(n)
		n.parentNode = self
		return n
	def __str__(self):
		return "<%(tagName)s%(id)s%(cls)s%(attrs)s>%(children)s</%(tagName)s>" % {
			'tagName': self.tagName,
			'id':' id="%s"' % self.id if self.id else "",
			'cls':' class="%s"' % self.className if self.className else "",
			'attrs':"".join([' %s="%s"' % (k,v) for k,v in self.attrs.items()]),
			'children':"".join([str(child) for child in self.childNodes]),
		}
	def __repr__(self):
		return str(self)

class TextNode:
	def __init__(self, text):
		self.text = text
	def __str__(self):
		return self.text
	def __repr__(self):
		return self.text

_synth_cache = {}
def synth(expr):
	""" A state-machine parser for generating Nodes from CSS expressions. 

		>>> synth("div#foo")
		'<div id="foo"></div>'

		>>> synth("div.bar")
		'<div class="bar"></div>'

		>>> synth("a[href=#home]")
		'<a href="#home"></a>'

		>>> synth("a[href=#home] 'Home Link'")
		'<a href="#home">Home Link</a>'

		>>> synth("div p span a[href=#home] 'Home Link' + a[href=#logout] 'Logout Link'")
		'<div><p><span><a href="#home">Home Link</a><a href="#logout">Logout Link</a></span></p></div>'

		>>> synth("div p span 'Here' + + p span 'There'")
		'<div><p><span>Here</span></p><p><span>There</span></p></div>'

		>>> synth("div, span")
		['<div></div>', '<span></span>']

		>>> synth('div#id1.class1[a=b][k=v], div#id2.class2[href="home, on the range"] "some inner, text" span "span, text" + sub "sub text"')
		['<div id="id1" class="class1" a="b" k="v"></div>', '<div id="id2" class="class2" href=""home, on the range"">some inner, text<span>span, text</span><sub>sub text</sub></div>']

		>>> synth("div#id1.class1[a=b][k=v], div#id2.class2[href='home, on the range'] 'some inner, text' span 'span, text' + sub 'sub text'")
		['<div id="id1" class="class1" a="b" k="v"></div>', '<div id="id2" class="class2" href="\\'home, on the range\\'">some inner, text<span>span, text</span><sub>sub text</sub></div>']

		>>> synth("div#%(id)s")
		'<div id="%(id)s"></div>'

		>>> synth("div#%(id)s.%(cls)s[%(k)s=%(v)s] '%(data)s'")
		'<div id="%(id)s" class="%(cls)s" %(k)s="%(v)s">%(data)s</div>'

	"""
	# check the cache first
	ret = _synth_cache.get(expr, [])
	if len(ret) > 0:
		return ret
	# the buffers to store characters in
	tagname, id, cls, attr, val, text = [io.StringIO() for _ in range(6)]
	qmode = None # one of: None, ", or '; represents what the text element is opened/closed with
	attrs = {}
	parent = None
	target = tagname
	# feed each character to the machine
	for c in expr:
		# print(c, target, parent)
		if c == '+' and target in (tagname,):
			if parent is not None:
				parent = parent.parentNode
		elif c == '#' and target in (tagname,cls,attr):
			target = id
		elif c == '.' and target in (tagname,id,attr):
			target = cls
		elif c == '[' and target in (tagname,id,cls,attr):
			target = attr
		elif c == '=' and target in (attr,):
			target = val
		elif c == ']' and target in (attr, val):
			attrs[attr.getvalue()] = val.getvalue()
			[(x.truncate(0) | x.seek(0,2)) for x in (attr, val)]
			target = tagname
		elif c in ('"',"'") and target in (tagname,):
			target = text
			qmode = c
		elif c == qmode and target in (text,):
			node = TextNode(text.getvalue())
			if parent is not None:
				parent.appendChild(node)
			else:
				ret.append(node)
			target = tagname
			text.truncate(0)
			text.seek(0,2)
			qmode = None
		elif c in (' ', ',') and target not in (val, text) and tagname.tell() > 0:
			node = Node(tagname.getvalue())
			node.id = id.getvalue()
			node.className = cls.getvalue()
			node.attrs = attrs
			if parent is not None:
				parent.appendChild(node)
			else:
				ret.append(node)
			if c == ',':
				parent = None
			elif c == ' ':
				parent = node
			[(x.truncate(0) | x.seek(0,2)) \
				for x in (tagname, id, cls, attr, val, text)]
			attrs = {}
			target = tagname
		elif target == tagname:
			if c != ' ':
				tagname.write(c)
		elif target in (id, cls, attr, val, text):
			target.write(c)
		else:
			raise ParseError("Undefined input/state: '%s'/%s" % (c,target))
	if tagname.tell() > 0:
		node = Node(tagname.getvalue())
		node.id = id.getvalue()
		node.className = cls.getvalue()
		node.attrs = attrs
		if parent is not None:
			parent.appendChild(node)
		else:
			ret.append(node)
	if text.tell() > 0:
		node = TextNode(text.getvalue())
		if parent is not None:
			parent.appendChild(node)
		else:
			ret.append(node)
	if len(ret) == 1:
		return str(ret[0])
	return [str(x) for x in ret]


if __name__ == "__main__":
	import doctest
	doctest.testmod(raise_on_error=False)<|MERGE_RESOLUTION|>--- conflicted
+++ resolved
@@ -54,31 +54,11 @@
 		...
 		'<ul><li>John</li><li>Paul</li><li>Ringo</li></ul>'
 
-<<<<<<< HEAD
-=======
-		Tests for if, else, elif.
-
-		>>> t = \"""
-		...	%(if foo:)
-		... foo is true
-		... %(elif bar:)
-		... bar is true
-		... %(else:)
-		... nothing is true
-		... %/\"""
-		>>> ''.join(template(text=t, foo=False, bar=False, stripWhitespace=True))
-		'nothing is true'
-		>>> ''.join(template(text=t, foo=True, bar=False, stripWhitespace=True))
-		'foo is true'
-		>>> ''.join(template(text=t, foo=False, bar=True, stripWhitespace=True))
-		'bar is true'
-
 		You can use generators.
 
 		>>> ''.join(template(text="...%((str(x) for x in range(1,10)))..."))
 		'...123456789...'
 
->>>>>>> 2ea3f078
 		You can import modules and use them in the template.
 
 		>>> import datetime
