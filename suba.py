--- conflicted
+++ resolved
@@ -185,8 +185,6 @@
 		IndentationError: unexpected indent
 		>>> try: os.remove("_test/errors.suba")
 		... except: pass
-<<<<<<< HEAD
-=======
 
 		>>> ''.join(template(""\"
 		...	line 2
@@ -199,9 +197,6 @@
 		
 		TODO: more tests of this line number stuff, such as with includes, etc.
 		TODO: improve the quality of these lineno tests, as doctest doesn't check the stacktrace
->>>>>>> 91b5310d
-
-		TODO: more tests of this line number stuff, such as with includes, etc.
 	"""
 	path = base_path.split(os.path.sep)
 
@@ -272,11 +267,7 @@
 		# then adjust the cursor according to motion
 		if motion is Ascend: # Ascend closes a block, such as an if, else, etc.
 			if len(cursor) < 2:
-<<<<<<< HEAD
 				raise FormatError("Too many closings tags ('%/')")
-=======
-				raise TemplateFormatError("Too many closings tags ('%/') at ", str(cursor))
->>>>>>> 91b5310d
 			# before we ascend, make sure all the Expr's in the about-to-be-closed body are yielding
 			_yieldall(cursor[-1])
 			cursor = cursor[:-1]
@@ -338,11 +329,7 @@
 		if text[i+1] == OPEN_PAREN:
 			m = match_forward(text, CLOSE_PAREN, OPEN_PAREN, start=i+2)
 			if m == -1:
-<<<<<<< HEAD
-				raise FormatError("Unmatched %%( starting at '%s'" % text[i:i+40])
-=======
-				raise TemplateFormatError("Unmatched %s( starting at '%s'" % (OPEN_MARK, text[i:i+40]))
->>>>>>> 91b5310d
+				raise FormatError("Unmatched %s( starting at '%s'" % (OPEN_MARK, text[i:i+40]))
 			text_part = text[m+1:]
 			type_part = None
 			ma = type_re.match(text_part)
@@ -358,15 +345,13 @@
 			yield OPEN_MARK, None
 			start = i + 1
 
-<<<<<<< HEAD
 class NoMotion: pass
 class Ascend: pass
 class Descend: pass
 class ElseDescend: pass
-=======
+
 def linecount(t):
 	return max(t.count('\r'),t.count('\n'))
->>>>>>> 91b5310d
 
 def gen_ast(chunks):
 	""" Given a chunks iterable, yields a series of [<ast>,<motion>] pairs.
@@ -388,25 +373,6 @@
 		# ignore empty chunks
 		if len(chunk) == 0:
 			continue
-<<<<<<< HEAD
-		if chunk[0] in ('/','('):
-			# yield any text on the stack first
-			if len(stack) > 0:
-				yield Expr(value=Yield(value=Str(s=''.join(stack)))), NoMotion
-				stack = []
-		else:
-			if len(chunk) > 0:
-				lineno += linecount(chunk)
-				stack.append(chunk)
-
-		if chunk[0] == '/':
-			yield None, Ascend
-			if len(chunk) > 1:
-				lineno += linecount(chunk)
-				yield Expr(value=Yield(value=Str(s=chunk[1:]))), NoMotion
-		elif chunk[0] == '(':
-			motion = NoMotion
-=======
 
 		# if it's a plain piece of text
 		if chunk[0] not in (CLOSE_MARK, OPEN_PAREN):
@@ -418,21 +384,20 @@
 		if len(stack) > 0:
 			text = ''.join(stack)
 			if len(text) > 0:
-				yield locate(Expr(value=Yield(value=Str(s=text)))), MOTION_NONE
+				yield locate(Expr(value=Yield(value=Str(s=text)))), NoMotion
 				lineno += linecount(text) # count it
 			stack = []
 
 		# if it's a close marker
 		if chunk[0] == CLOSE_MARK:
-			yield None, MOTION_ASCEND
+			yield None, Ascend
 			if len(chunk) > 1:
 				stack.append(chunk[1:]) # stack it for later
 
 		elif chunk[0] == OPEN_PAREN:
 			# set up the default node, motion we will yield based on what we find inside this OPEN_PAREN
->>>>>>> 91b5310d
 			node = None
-			motion = MOTION_NONE
+			motion = NoMotion
 			# eval the middle (without the parens)
 			eval_part = chunk[1:-1]
 			# if the statement to eval is like an if, while, or for, then we need to do some tricks
@@ -444,15 +409,9 @@
 				motion = ElseDescend
 			else:
 				if eval_part.startswith("elif "):
-<<<<<<< HEAD
 					yield None, ElseDescend # yield an immediate else descend
 					eval_part = eval_part[2:] # chop off the 'el' so we parse as a regular 'if' statement
 					motion = Descend # then the 'if' statement from this line will descend regularly
-=======
-					yield None, MOTION_ELSE_DESCEND # yield an immediate else descend
-					eval_part = eval_part[2:] # chop off the 'el' so we parse as a regular 'if' statement
-					motion = MOTION_DESCEND # then after that, the 'if' statement from this line will descend regularly
->>>>>>> 91b5310d
 				try: # parse the eval_part
 					body = ast.parse(eval_part).body
 					if len(body) > 0: # a block with no expressions (e.g., it was all comments) will have no nodes and can be skipped
@@ -495,11 +454,7 @@
 
 	if len(stack) > 0:
 		# yield the remaining text
-<<<<<<< HEAD
-		yield Expr(value=Yield(value=Str(s=''.join(stack)))), NoMotion
-=======
-		yield locate(Expr(value=Yield(value=Str(s=''.join(stack))))), MOTION_NONE
->>>>>>> 91b5310d
+		yield locate(Expr(value=Yield(value=Str(s=''.join(stack))))), NoMotion
 
 def gen_bytes(gen, encoding):
 	for item in gen:
@@ -526,13 +481,8 @@
 		# seenStore is a map of variables that are created within the template (not passed in)
 		self.seenStore = {
 			'args': True, # 'args' is a special identifier that refers to the keyword argument dict
-<<<<<<< HEAD
 			'ResourceModified': True, # also a special case, because we forcibly add a reference
-=======
-			'TemplateResourceModified': True, # also a special case, because we forcibly add a reference
 			'None': True, 'True': True, 'False': True, # constants that are defined but arent in builtins
->>>>>>> 91b5310d
-			# inside all templates
 		}
 		# seenFuncs is a map of the functions that are defined in the template ("def foo(): ...")
 		self.seenFuncs = {}
